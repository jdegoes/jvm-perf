/**
 * ESTIMATION
 *
 * Nothing can replace benchmarking and profiling. However, over time, you can gain an intuition
 * about how quickly or slowly code might execute compared to its theoretical optimum. This is
 * especially true both as you come to appreciate the different features that combine to reduce the
 * performance of code, as well as learn to notice where those different features are introduced
 * into your application through use of high-level language features and libraries.
 *
 * In this section, you will work on your skills of estimation as you work through a variety of
 * benchmarks. As you will see, your estimation, even if honed properly, does not always correspond
 * to the performance reality on the JVM.
 */
package net.degoes.estimation

import org.openjdk.jmh.annotations._
import org.openjdk.jmh.infra.Blackhole
import java.util.concurrent.TimeUnit

/**
 * EXERCISE 1
 *
 * Study both benchmarks and estimate which one you believe will execute more quickly. Then run the
 * benchmark. If the results match your expectations, then try to explain why that might be the
 * case. If the results do not match your expectations, then hypothesize and test until you can come
 * up with an explanation for why.
 */
@State(Scope.Thread)
@OutputTimeUnit(TimeUnit.SECONDS)
@BenchmarkMode(Array(Mode.Throughput))
@Warmup(iterations = 5, time = 1, timeUnit = TimeUnit.SECONDS)
@Measurement(iterations = 5, time = 1, timeUnit = TimeUnit.SECONDS)
@Fork(value = 1, jvmArgsAppend = Array())
@Threads(1)
class Estimation1Benchmark {
  @Param(Array("1000", "10000"))
  var size: Int = _

  var list: List[Int]                 = _
  var array: Array[java.lang.Integer] = _

  @Setup
  def setup(): Unit = {
    list = List.from(0 until size)
    array = Array.from(0 until size).map(new java.lang.Integer(_))
  }

  // Cons(head1, Cons(head2, Cons(head3, ...)))
  @Benchmark
  def list(blackhole: Blackhole): Unit = {
    val iterator = list.iterator

    var sum = 0
    while (iterator.hasNext) {
      val next = iterator.next()
      sum += next
    }
    blackhole.consume(sum)
  }

  @Benchmark
  def array(blackhole: Blackhole): Unit = {
    var i   = 0
    var sum = 0
    while (i < array.length) {
      sum += array(i)
      i = i + 1
    }
    blackhole.consume(sum)
  }
}

/**
 * EXERCISE 2
 *
 * Study both benchmarks and estimate which one you believe will execute more quickly. Then run the
 * benchmark. If the results match your expectations, then try to explain why that might be the
 * case. If the results do not match your expectations, then hypothesize and test until you can come
 * up with an explanation for why.
 */
@State(Scope.Thread)
@OutputTimeUnit(TimeUnit.SECONDS)
@BenchmarkMode(Array(Mode.Throughput))
@Warmup(iterations = 5, time = 1, timeUnit = TimeUnit.SECONDS)
@Measurement(iterations = 5, time = 1, timeUnit = TimeUnit.SECONDS)
@Fork(value = 1, jvmArgsAppend = Array())
@Threads(1)
class Estimation2Benchmark {
  @Param(Array("1000", "10000"))
  var size: Int = _

  var list: List[Int]   = _
  var array: Array[Int] = _

  @Setup
  def setup(): Unit = {
    list = List.from(0 until size)
    array = Array.from[Int](0 until size)
  }

<<<<<<< HEAD
  @Benchmark
  def list(blackhole: Blackhole): Unit = {
    def plus(left: Int, right: Int): Int = left + right
=======
  def plus(left: Int, right: Int): Int = left + right
>>>>>>> 62a14cf8

  @Benchmark
  def list(blackhole: Blackhole): Unit = {
    val s = sum(list.map(plus(1, _)))

    blackhole.consume(s)
  }

  @Benchmark
<<<<<<< HEAD
  def array(blackhole: Blackhole): Unit = {
    def plus(left: Int, right: Int): Int = left + right

    val increment = plus(1, _)

    val sum = array.map(plus(1, _)).sum
=======
  def array_boxing(blackhole: Blackhole): Unit = {
    val s = sum(array.map { value =>
      val newValue = IntAdder.add(value, 1)

      newValue
    })
>>>>>>> 62a14cf8

    blackhole.consume(s)
  }

  def sum(list: List[Int]): Int   = {
    var sum = 0
    var cur = list
    while (!cur.isEmpty) {
      sum += cur.head

      cur = cur.tail
    }
    sum
  }
  def sum(array: Array[Int]): Int = {
    var sum = 0
    var i   = 0
    val len = array.length
    while (i < len) {
      sum += array(i)
      i = i + 1
    }
    sum
  }

  @Benchmark
  def arraySpecialized(blackhole: Blackhole): Unit = {
    def plus(left: Int, right: Int): Int = left + right

    val sum = array.map(IntIncrementer.increment(_)).sum

    blackhole.consume(sum)
  }

  trait Incrementer {
    def increment(int: Int): Int 
  }

  val IntIncrementer: Incrementer = (x: Int) => x + 1

  trait Adder[A] {
    def add(left: A, right: A): A
  }
  val IntAdder: Adder[Int] =
    (left: Int, right: Int) => left + right
}

/**
 * EXERCISE 3
 *
 * Study both benchmarks and estimate which one you believe will execute more quickly. Then run the
 * benchmark. If the results match your expectations, then try to explain why that might be the
 * case. If the results do not match your expectations, then hypothesize and test until you can come
 * up with an explanation for why.
 */
@State(Scope.Thread)
@OutputTimeUnit(TimeUnit.SECONDS)
@BenchmarkMode(Array(Mode.Throughput))
@Warmup(iterations = 5, time = 1, timeUnit = TimeUnit.SECONDS)
@Measurement(iterations = 5, time = 1, timeUnit = TimeUnit.SECONDS)
@Fork(value = 1, jvmArgsAppend = Array())
@Threads(1)
class Estimation3Benchmark {
  val rng = new scala.util.Random(0L)

  @Param(Array("1000", "10000"))
  var size: Int = _

  var maybeInts: Array[String] = _

  @Setup
  def setup(): Unit =
    maybeInts = Array.from((0 until size).map { int =>
      if (rng.nextBoolean()) int.toString()
      else int.toString() + "haha"
    })

  @Benchmark
  def checkInt1(blackhole: Blackhole): Unit = {
    def isInt(s: String): Boolean =
      try {
        s.toInt
        false
      } catch {
        case _: NumberFormatException => false
      }
    var i                         = 0
    var ints                      = 0
    while (i < maybeInts.length) {
      if (isInt(maybeInts(i))) ints += 1
      i = i + 1
    }
    blackhole.consume(ints)
  }

  @Benchmark
  def checkInt2(blackhole: Blackhole): Unit = {
    val isDigit: Char => Boolean = _.isDigit

    def isInt(s: String): Boolean = s.forall(isDigit)

    var i    = 0
    var ints = 0
    while (i < maybeInts.length) {
      if (isInt(maybeInts(i))) ints += 1
      i = i + 1
    }
    blackhole.consume(ints)
  }
}

/**
 * EXERCISE 4
 *
 * Study both benchmarks and estimate which one you believe will execute more quickly. Then run the
 * benchmark. If the results match your expectations, then try to explain why that might be the
 * case. If the results do not match your expectations, then hypothesize and test until you can come
 * up with an explanation for why.
 */
@State(Scope.Thread)
@OutputTimeUnit(TimeUnit.SECONDS)
@BenchmarkMode(Array(Mode.Throughput))
@Warmup(iterations = 5, time = 1, timeUnit = TimeUnit.SECONDS)
@Measurement(iterations = 5, time = 1, timeUnit = TimeUnit.SECONDS)
@Fork(value = 1, jvmArgsAppend = Array())
@Threads(1)
class Estimation4Benchmark {
  @Param(Array("1000", "10000"))
  var size: Int = _

  val Adders: Array[Int => Int] =
    Array(_ + 1, _ + 2, _ + 3, _ + 4, _ + 5)

  var operations1: Array[Int => Int]          = _
  var operations2: Array[ElementChanger[Int]] = _
  var operations3: Array[IntegerChanger]      = _

  @Setup
  def setup(): Unit = {
    operations1 = Array.from((0 until size).map(index => Adders(index % Adders.length)))
    operations2 = Array.fill(size)(Adder)
    operations3 = Array.fill(size)(Adder2)
  }

  @Benchmark
  def poly(blackhole: Blackhole): Unit = {
    var i      = 0
    var result = 0
    while (i < size) {
      val op = operations1(i)
      result = op(result)
      i = i + 1
    }
    blackhole.consume(result)
  }

  @Benchmark
  def monoBoxed(blackhole: Blackhole): Unit = {
    var i      = 0
    var result = 0
    while (i < size) {
      val op = operations2(i)
      result = op.change(result)
      i = i + 1
    }
    blackhole.consume(result)
  }

  @Benchmark
  def monoUnboxed(blackhole: Blackhole): Unit = {
    var i      = 0
    var result = 0
    while (i < size) {
      val op = operations3(i)
      result = op.change(result)
      i = i + 1
    }
    blackhole.consume(result)
  }

  trait ElementChanger[T] {
    def change(t: T): T
  }
  val Adder: ElementChanger[Int] = (i: Int) => i + 1

  trait IntegerChanger {
    def change(t: Int): Int
  }
  val Adder2: IntegerChanger =
    new IntegerChanger {
      def change(t: Int): Int = t + 1
    }
}<|MERGE_RESOLUTION|>--- conflicted
+++ resolved
@@ -98,13 +98,7 @@
     array = Array.from[Int](0 until size)
   }
 
-<<<<<<< HEAD
-  @Benchmark
-  def list(blackhole: Blackhole): Unit = {
-    def plus(left: Int, right: Int): Int = left + right
-=======
   def plus(left: Int, right: Int): Int = left + right
->>>>>>> 62a14cf8
 
   @Benchmark
   def list(blackhole: Blackhole): Unit = {
@@ -114,21 +108,12 @@
   }
 
   @Benchmark
-<<<<<<< HEAD
-  def array(blackhole: Blackhole): Unit = {
-    def plus(left: Int, right: Int): Int = left + right
-
-    val increment = plus(1, _)
-
-    val sum = array.map(plus(1, _)).sum
-=======
   def array_boxing(blackhole: Blackhole): Unit = {
     val s = sum(array.map { value =>
       val newValue = IntAdder.add(value, 1)
 
       newValue
     })
->>>>>>> 62a14cf8
 
     blackhole.consume(s)
   }
